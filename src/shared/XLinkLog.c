// Copyright (C) 2018-2021 Intel Corporation
// SPDX-License-Identifier: Apache-2.0
//

/*
 * Add logging capabilities over simple printf.
 * Allows 5 different logging levels:
 *
 * MVLOG_DEBUG = 0
 * MVLOG_INFO = 1
 * MVLOG_WARN = 2
 * MVLOG_ERROR = 3
 * MVLOG_FATAL = 4
 * Before including header, a unit name can be set, otherwise defaults to global. eg:
 *
 * #define MVLOG_UNIT_NAME unitname
 * #include <mvLog.h>
 * Setting log level through debugger can be done in the following way:
 * mset mvLogLevel_unitname 2
 * Will set log level to warnings and above
 */

#include "XLinkLog.h"


#include <stdio.h>
#include <stdarg.h>
#include <inttypes.h>

#ifndef _GNU_SOURCE
#define _GNU_SOURCE
#endif

#if (defined (WINNT) || defined(_WIN32) || defined(_WIN64) )
#include "win_pthread.h"
#else
#ifndef __shave__	// SHAVE does not support threads
#include <pthread.h>
#endif
#endif

#ifdef __cplusplus
extern "C" {
#endif
#ifndef __shave__	// SHAVE does not support threads
extern int pthread_getname_np (pthread_t , char *, size_t);
#endif
#ifdef __cplusplus
}
#endif

#ifdef __RTEMS__
#include <rtems.h>
#include <rtems/bspIo.h>
#endif

#ifdef __ANDROID__
#include <android/log.h>
#endif


#define MVLOG_STR(x) _MVLOG_STR(x)
#define _MVLOG_STR(x)  #x

#define UNIT_NAME_STR MVLOG_STR(MVLOG_UNIT_NAME)

#define ANSI_COLOR_RED     "\x1b[31m"
#define ANSI_COLOR_GREEN   "\x1b[32m"
#define ANSI_COLOR_YELLOW  "\x1b[33m"
#define ANSI_COLOR_BLUE    "\x1b[34m"
#define ANSI_COLOR_MAGENTA "\x1b[35m"
#define ANSI_COLOR_CYAN    "\x1b[36m"
#define ANSI_COLOR_WHITE   "\x1b[37m"
#define ANSI_COLOR_RESET   "\x1b[0m"

#ifndef MVLOG_DEBUG_COLOR
#define MVLOG_DEBUG_COLOR ANSI_COLOR_WHITE
#endif

#ifndef MVLOG_INFO_COLOR
#define MVLOG_INFO_COLOR ANSI_COLOR_CYAN
#endif

#ifndef MVLOG_WARN_COLOR
#define MVLOG_WARN_COLOR ANSI_COLOR_YELLOW
#endif

#ifndef MVLOG_ERROR_COLOR
#define MVLOG_ERROR_COLOR ANSI_COLOR_MAGENTA
#endif

#ifndef MVLOG_FATAL_COLOR
#define MVLOG_FATAL_COLOR ANSI_COLOR_RED
#endif


#ifdef __shave__
__attribute__((section(".laststage")))
#endif
static const char mvLogHeader[MVLOG_LAST][30] =
    {
        MVLOG_DEBUG_COLOR "D:",
        MVLOG_INFO_COLOR  "I:",
        MVLOG_WARN_COLOR  "W:",
        MVLOG_ERROR_COLOR "E:",
        MVLOG_FATAL_COLOR "F:"
    };


// Define global and default
mvLog_t MVLOGLEVEL(global) = MVLOG_LAST;
mvLog_t MVLOGLEVEL(default) = MVLOG_ERROR;

void XLinkLogGetThreadName(char *buf, size_t len);

void XLinkLogGetThreadName(char *buf, size_t len){
<<<<<<< HEAD
#if !defined(__ANDROID__) || (defined(HAVE_ANDROID_PTHREAD_GETNAME_NP))
    pthread_getname_np(pthread_self(), buf, len);
#else
    buf[0] = 0;
=======
#ifdef HAVE_PTHREAD_GETNAME_NP
    pthread_getname_np(pthread_self(), buf, len);
#else
    snprintf(buf, sizeof(len), "ThreadName_N/A");
>>>>>>> e30ce805
#endif
}

#ifdef __shave__
__attribute__((section(".laststage")))
#endif
int __attribute__ ((unused))
logprintf(mvLog_t curLogLvl, mvLog_t lvl, const char * func, const int line,
          const char * format, ...)
{
    if((curLogLvl == MVLOG_LAST && lvl < MVLOGLEVEL(default)))
        return 0;

    if((curLogLvl < MVLOG_LAST && lvl < curLogLvl))
        return 0;

    const char headerFormat[] = "%s [%s] [%10" PRId64 "] [%s] %s:%d\t";
#ifdef __RTEMS__
    uint64_t timestamp = rtems_clock_get_uptime_nanoseconds() / 1000;
#elif !defined(_WIN32) && !(defined MA2450 || defined __shave__)
    struct timespec spec;
    clock_gettime(CLOCK_REALTIME, &spec);
    uint64_t timestamp = (spec.tv_sec % 1000) * 1000 + spec.tv_nsec / 1e6;
#else
    uint64_t timestamp = 0;
#endif
    va_list args;
    va_start (args, format);

    char threadName[MVLOG_MAXIMUM_THREAD_NAME_SIZE] = {0};
#if defined MA2450 || defined __shave__
    snprintf(threadName, sizeof(threadName), "ThreadName_N/A");
#elif !defined(ANDROID)
    XLinkLogGetThreadName(threadName, sizeof(threadName));
#endif

#ifdef __RTEMS__
    if(!rtems_interrupt_is_in_progress())
    {
#endif
#if defined __sparc__ || !defined __DEVICE__
#ifdef __ANDROID__
    // Convert to Android logging enumeration
    enum android_LogPriority logPrio = ANDROID_LOG_DEBUG + (lvl - MVLOG_DEBUG);
    //__android_log_print(logPrio, UNIT_NAME_STR, headerFormat, mvLogHeader[lvl], UNIT_NAME_STR, timestamp, threadName, func, line);
    __android_log_vprint(logPrio, UNIT_NAME_STR, format, args);
    // __android_log_print(logPrio, UNIT_NAME_STR, "%s", ANSI_COLOR_RESET);
#else
    fprintf(stdout, headerFormat, mvLogHeader[lvl], UNIT_NAME_STR, timestamp, threadName, func, line);
    vfprintf(stdout, format, args);
    fprintf(stdout, "%s\n", ANSI_COLOR_RESET);
#endif

#elif defined __shave__
    printf(headerFormat, mvLogHeader[lvl], UNIT_NAME_STR, timestamp, threadName, func, line);
    printf(format, args);
    printf("%s\n", ANSI_COLOR_RESET);

#endif
#ifdef __RTEMS__
    }
    else
    {
        printk(headerFormat, mvLogHeader[lvl], UNIT_NAME_STR, timestamp, threadName, func, line);
        vprintk(format, args);
        printk("%s\n", ANSI_COLOR_RESET);
    }
#endif
    va_end (args);
    return 0;
}<|MERGE_RESOLUTION|>--- conflicted
+++ resolved
@@ -114,17 +114,10 @@
 void XLinkLogGetThreadName(char *buf, size_t len);
 
 void XLinkLogGetThreadName(char *buf, size_t len){
-<<<<<<< HEAD
-#if !defined(__ANDROID__) || (defined(HAVE_ANDROID_PTHREAD_GETNAME_NP))
-    pthread_getname_np(pthread_self(), buf, len);
-#else
-    buf[0] = 0;
-=======
 #ifdef HAVE_PTHREAD_GETNAME_NP
     pthread_getname_np(pthread_self(), buf, len);
 #else
     snprintf(buf, sizeof(len), "ThreadName_N/A");
->>>>>>> e30ce805
 #endif
 }
 
