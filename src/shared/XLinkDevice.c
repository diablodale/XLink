--- conflicted
+++ resolved
@@ -330,11 +330,7 @@
     struct timespec absTimeout = start;
     int64_t sec = timeoutMs / 1000;
     absTimeout.tv_sec += sec;
-<<<<<<< HEAD
-    absTimeout.tv_nsec += (timeoutMs - sec) * 1000000;
-=======
     absTimeout.tv_nsec += (timeoutMs - (sec*1000)) * 1000000;
->>>>>>> 1eaa307a
     int64_t secOver = absTimeout.tv_nsec / 1000000000;
     absTimeout.tv_nsec -= secOver * 1000000000;
     absTimeout.tv_sec += secOver;
@@ -351,11 +347,7 @@
     if(ret != X_LINK_SUCCESS){
         // Close remote causes to close any links which unblocks the previous events
         // It cleans the rest of dispatcher properly
-<<<<<<< HEAD
-        XLinkPlatformCloseRemote(&link->deviceHandle);
-=======
         DispatcherReset(&link->deviceHandle);
->>>>>>> 1eaa307a
     }
 
     // Wait for dispatcher to be closed
