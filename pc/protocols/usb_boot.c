// Copyright (C) 2018-2020 Intel Corporation
// SPDX-License-Identifier: Apache-2.0
//

#include <stdio.h>
#include <stdlib.h>
#include <stdint.h>
#include <time.h>
#include <string.h>
#include <errno.h>
#include <ctype.h>
#include <sys/stat.h>
#if (defined(_WIN32) || defined(_WIN64) )
#include "win_usb.h"
#include "win_time.h"
#include "win_pthread.h"
#else
#include <libusb.h>
#include <unistd.h>
#include <getopt.h>
#include <pthread.h>
#endif
#include "usb_boot.h"
#include "XLinkLog.h"
#include "XLinkStringUtils.h"
#include "XLinkPublicDefines.h"

#define DEFAULT_VID                 0x03E7

#define DEFAULT_WRITE_TIMEOUT       2000
#define DEFAULT_CONNECT_TIMEOUT     20000
#define DEFAULT_SEND_FILE_TIMEOUT   10000
#define USB1_CHUNKSZ                64

#define MVLOG_UNIT_NAME xLinkUsb
#include "XLinkLog.h"

/*
 * ADDRESS_BUFF_SIZE 35 = 4*7+7.
 * '255-' x 7 (also gives us nul-terminator for last entry)
 * 7 => to add "-maXXXX"
 */
#define ADDRESS_BUFF_SIZE           35

#define OPEN_DEV_ERROR_MESSAGE_LENGTH 128

static unsigned int bulk_chunklen = DEFAULT_CHUNKSZ;
static int write_timeout = DEFAULT_WRITE_TIMEOUT;
static int connect_timeout = DEFAULT_CONNECT_TIMEOUT;
static int initialized;

typedef struct {
    int pid;
    char name[10];
} deviceBootInfo_t;

static deviceBootInfo_t supportedDevices[] = {
#if 0 // Myriad 2 device has been deprecated since 2020.4 release
    {
        .pid = 0x2150,
        .name = "ma2450"
    },
#endif
    {
        .pid = 0x2485,
        .name = "ma2480"
    },
    {
        //To support the case where the port name change, or it's already booted
        .pid = DEFAULT_OPENPID,
        .name = ""
    },
    {
        .pid = DEFAULT_BOOTLOADER_PID,
        .name = "bootloader"
    }
};
// for now we'll only use the loglevel for usb boot. can bring it into
// the rest of usblink later
// use same levels as mvnc_loglevel for now
#if (defined(_WIN32) || defined(_WIN64) )
void initialize_usb_boot()
{
    if (initialized == 0)
    {
        usb_init();
    }
    // We sanitize the situation by trying to reset the devices that have been left open
    initialized = 1;
}
#else
void __attribute__((constructor)) usb_library_load()
{
    initialized = !libusb_init(NULL);
}

void __attribute__((destructor)) usb_library_unload()
{
    if(initialized)
        libusb_exit(NULL);
}
#endif

typedef struct timespec highres_time_t;

static inline void highres_gettime(highres_time_t *ptr) {
    clock_gettime(CLOCK_REALTIME, ptr);
}

static inline double highres_elapsed_ms(highres_time_t *start, highres_time_t *end) {
    struct timespec temp;
    if((end->tv_nsec - start->tv_nsec) < 0) {
        temp.tv_sec = end->tv_sec - start->tv_sec - 1;
        temp.tv_nsec = 1000000000 + end->tv_nsec-start->tv_nsec;
    } else {
        temp.tv_sec = end->tv_sec - start->tv_sec;
        temp.tv_nsec = end->tv_nsec - start->tv_nsec;
    }
    return (double)(temp.tv_sec * 1000) + (((double)temp.tv_nsec) * 0.000001);
}

static const char *get_pid_name(int pid)
{
    int n = sizeof(supportedDevices)/sizeof(supportedDevices[0]);
    int i;

    for (i = 0; i < n; i++)
    {
        if (supportedDevices[i].pid == pid)
            return supportedDevices[i].name;
    }

    return NULL;
}

const char * usb_get_pid_name(int pid)
{
    return get_pid_name(pid);
}

int get_pid_by_name(const char* name)
{
    char* p = strchr(name, '-');
    if (p == NULL) {
        mvLog(MVLOG_DEBUG, "Device name (%s) not supported", name);
        return -1;
    }
    p++; //advance to point to the name
    int i;
    int n = sizeof(supportedDevices)/sizeof(supportedDevices[0]);

    for (i = 0; i < n; i++)
    {
        if (strcmp(supportedDevices[i].name, p) == 0)
            return supportedDevices[i].pid;
    }
    return -1;
}

static int is_pid_supported(int pid)
{
    int n = sizeof(supportedDevices)/sizeof(supportedDevices[0]);
    int i;
    for (i = 0; i < n; i++) {
        if (supportedDevices[i].pid == pid)
            return 1;
    }
    return 0;
}

static int isMyriadDevice(const int idVendor, const int idProduct) {
    // Device is Myriad and pid supported
    if (idVendor == DEFAULT_VID && is_pid_supported(idProduct) == 1)
        return 1;
    // Device is Myriad and device booted
    if (idVendor == DEFAULT_OPENVID && idProduct == DEFAULT_OPENPID)
        return 1;
    // Device is Myriad and in bootloader
    if (idVendor == DEFAULT_OPENVID && idProduct == DEFAULT_BOOTLOADER_PID)
        return 1;
    return 0;
}

static int isBootedMyriadDevice(const int idVendor, const int idProduct) {
    // Device is Myriad, booted device pid
    if (idVendor == DEFAULT_VID && idProduct == DEFAULT_OPENPID) {
        return 1;
    }
    return 0;
}

static int isBootloaderMyriadDevice(const int idVendor, const int idProduct) {
    // Device is Myriad and in bootloader
    if (idVendor == DEFAULT_OPENVID && idProduct == DEFAULT_BOOTLOADER_PID)
        return 1;
    return 0;
}

static int isNotBootedMyriadDevice(const int idVendor, const int idProduct) {
    // Device is Myriad, pid supported and it's is not booted device
    if (idVendor == DEFAULT_VID && is_pid_supported(idProduct) == 1
        && idProduct != DEFAULT_OPENPID && idProduct != DEFAULT_BOOTLOADER_PID) {
        return 1;
    }
    return 0;
}


#if (!defined(_WIN32) && !defined(_WIN64) )
static const char *gen_addr(libusb_device *dev, int pid)
{
    static char buff[ADDRESS_BUFF_SIZE];
    uint8_t pnums[7];
    int pnum_cnt, i;
    char *p;

    pnum_cnt = libusb_get_port_numbers(dev, pnums, 7);
    if (pnum_cnt == LIBUSB_ERROR_OVERFLOW) {
        // shouldn't happen!
        mv_strcpy(buff, ADDRESS_BUFF_SIZE, "<error>");
        return buff;
    }
    p = buff;

#ifdef XLINK_USE_BUS
    uint8_t bus = libusb_get_bus_number(dev);
    p += snprintf(p, sizeof(buff), "%u.", bus);
#endif

    for (i = 0; i < pnum_cnt - 1; i++)
        p += snprintf(p, sizeof(buff),"%u.", pnums[i]);

    p += snprintf(p, sizeof(buff),"%u", pnums[i]);
    const char* dev_name = get_pid_name(pid);

    if (dev_name != NULL) {
        snprintf(p, sizeof(buff),"-%s", dev_name);
    } else {
        mv_strcpy(buff, ADDRESS_BUFF_SIZE,"<error>");
        return buff;
    }

    return buff;
}

static pthread_mutex_t globalMutex = PTHREAD_MUTEX_INITIALIZER;

/**
 * @brief Find usb device address
 * @param input_addr  Device name (address) which would be returned. If not empty, we will try to
 *                  find device with this name
 *
 * @details
 * Find any device (device = 0):
 * <br> 1) Any myriad device:                    vid = AUTO_VID & pid = AUTO_PID
 * <br> 2) Any not booted myriad device:         vid = AUTO_VID & pid = AUTO_UNBOOTED_PID
 * <br> 3) Any booted myriad device:             vid = AUTO_VID & pid = DEFAULT_OPENPID
 * <br> 4) Specific Myriad 2 or Myriad X device: vid = AUTO_VID & pid = DEFAULT_UNBOOTPID_2485 or DEFAULT_UNBOOTPID_2150
 * <br><br> Find specific device (device != 0):
 * <br> device arg should be not null, search by addr (name) and return device struct
 *
 * @note
 * Index can be used to iterate through all connected myriad devices and save their names.
 * It will loop only over suitable devices specified by vid and pid
 */
usbBootError_t usb_find_device_with_bcd(unsigned idx, char *input_addr,
                                        unsigned addrsize, void **device, int vid, int pid, uint16_t* bcdusb) {
    if (pthread_mutex_lock(&globalMutex)) {
        mvLog(MVLOG_ERROR, "globalMutex lock failed");
        return USB_BOOT_ERROR;
    }
    int searchByName = 0;
    static libusb_device **devs = NULL;
    libusb_device *dev = NULL;
    struct libusb_device_descriptor desc;
    int count = 0;
    size_t i;
    int res;

    if (!initialized) {
        mvLog(MVLOG_ERROR, "Library has not been initialized when loaded");
        if (pthread_mutex_unlock(&globalMutex)) {
            mvLog(MVLOG_ERROR, "globalMutex unlock failed");
        }
        return USB_BOOT_ERROR;
    }

    if (strlen(input_addr) > 1) {
        searchByName = 1;
    }

    // Update device list if empty or if indx 0
    if (!devs || idx == 0) {
        if (devs) {
            libusb_free_device_list(devs, 1);
            devs = 0;
        }
        if ((res = libusb_get_device_list(NULL, &devs)) < 0) {
            mvLog(MVLOG_DEBUG, "Unable to get USB device list: %s", libusb_strerror(res));
            if (pthread_mutex_unlock(&globalMutex)) {
                mvLog(MVLOG_ERROR, "globalMutex unlock failed");
            }
            return USB_BOOT_ERROR;
        }
    }

    // Loop over all usb devices, increase count only if myriad device
    i = 0;
    while ((dev = devs[i++]) != NULL) {
        if ((res = libusb_get_device_descriptor(dev, &desc)) < 0) {
            mvLog(MVLOG_DEBUG, "Unable to get USB device descriptor: %s", libusb_strerror(res));
            continue;
        }

        // If found device have the same id and vid as input
        if ( (desc.idVendor == vid && desc.idProduct == pid)
             // Any myriad device
             || (vid == AUTO_VID && pid == AUTO_PID
                 && isMyriadDevice(desc.idVendor, desc.idProduct))
             // Any not booted myriad device
             || (vid == AUTO_VID && (pid == AUTO_UNBOOTED_PID)
                 && isNotBootedMyriadDevice(desc.idVendor, desc.idProduct))
             // Any not booted with specific pid
             || (vid == AUTO_VID && pid == desc.idProduct
                 && isNotBootedMyriadDevice(desc.idVendor, desc.idProduct))
             // Any booted device
             || (vid == AUTO_VID && pid == DEFAULT_OPENPID
                 && isBootedMyriadDevice(desc.idVendor, desc.idProduct))
             // Any bootloader device
             || (vid == AUTO_VID && pid == DEFAULT_BOOTLOADER_PID
                 && isBootloaderMyriadDevice(desc.idVendor, desc.idProduct)) 
        ) {
            if (device) {
                const char *dev_addr = gen_addr(dev, get_pid_by_name(input_addr));
                if (!strcmp(dev_addr, input_addr)) {
<<<<<<< HEAD
#if 0 // To avoid spam in Debug mode
                    mvLog(MVLOG_DEBUG, "Found Address: %s - VID/PID %04x:%04x",
                          input_addr, desc.idVendor, desc.idProduct);
#endif

=======
                    if (usb_loglevel > 1) {
                        fprintf(stderr, "Found Address: %s - VID/PID %04x:%04x\n",
                                input_addr, desc.idVendor, desc.idProduct);
                    }
>>>>>>> c944814a
                    libusb_ref_device(dev);
                    libusb_free_device_list(devs, 1);
                    if (bcdusb)
                        *bcdusb = desc.bcdUSB;
                    *device = dev;
                    devs = 0;

                    if (pthread_mutex_unlock(&globalMutex)) {
                        mvLog(MVLOG_ERROR, "globalMutex unlock failed");
                    }
                    return USB_BOOT_SUCCESS;
                }
            } else if (searchByName) {
                const char *dev_addr = gen_addr(dev, desc.idProduct);
                // If the same add as input
                if (!strcmp(dev_addr, input_addr)) {
#if 0 // To avoid spam in Debug mode
                    mvLog(MVLOG_DEBUG, "Found Address: %s - VID/PID %04x:%04x",
                          input_addr, desc.idVendor, desc.idProduct);
#endif

                    if (pthread_mutex_unlock(&globalMutex)) {
                        mvLog(MVLOG_ERROR, "globalMutex unlock failed");
                    }
                    return USB_BOOT_SUCCESS;
                }
            } else if (idx == count) {
                const char *caddr = gen_addr(dev, desc.idProduct);
#if 0 // To avoid spam in Debug mode
                mvLog(MVLOG_DEBUG, "Device %d Address: %s - VID/PID %04x:%04x",
                      idx, caddr, desc.idVendor, desc.idProduct);
#endif
                mv_strncpy(input_addr, addrsize, caddr, addrsize - 1);
                if (pthread_mutex_unlock(&globalMutex)) {
                    mvLog(MVLOG_ERROR, "globalMutex unlock failed");
                }
                return USB_BOOT_SUCCESS;
            }
            count++;
        }
    }
    libusb_free_device_list(devs, 1);
    devs = 0;
    if (pthread_mutex_unlock(&globalMutex)) {
        mvLog(MVLOG_ERROR, "globalMutex unlock failed");
    }
    return USB_BOOT_DEVICE_NOT_FOUND;
}
#endif

#if (defined(_WIN32) || defined(_WIN64) )
usbBootError_t usb_find_device(unsigned idx, char *addr, unsigned addrsize, void **device, int vid, int pid)
{
    if (!addr)
        return USB_BOOT_ERROR;
    int specificDevice = 0;
    if (strlen(addr) > 1)
        specificDevice = 1;

    // TODO There is no global mutex as in linux version
    int res;
    // 2 => vid
    // 2 => pid
    // '255-' x 7 (also gives us nul-terminator for last entry)
    // 7 => to add "-maXXXX"
    static uint8_t devs[128][2 + 2 + 4 * 7 + 7] = { 0 };//to store ven_id,dev_id;
    static int devs_cnt = 0;
    int count = 0;
    size_t i;

    if(!initialized)
    {
        mvLog(MVLOG_ERROR, "Library has not been initialized when loaded");
        return USB_BOOT_ERROR;
    }
    if (devs_cnt == 0 || idx == 0) {
        devs_cnt = 0;
        if (((res = usb_list_devices(vid, pid, devs)) < 0)) {
            mvLog(MVLOG_DEBUG, "Unable to get USB device list: %s", libusb_strerror(res));
            return USB_BOOT_ERROR;
        }
        devs_cnt = res;
    } else {
        res = devs_cnt;
    }
    i = 0;

    while (res-- > 0) {
        int idVendor = (int)(devs[res][0] << 8 | devs[res][1]);
        int idProduct = (devs[res][2] << 8 | devs[res][3]);

        // If found device have the same id and vid as input
        if ( (idVendor == vid && idProduct == pid)
                // Any myriad device
                || (vid == AUTO_VID && pid == AUTO_PID
                        && isMyriadDevice(idVendor, idProduct))
                // Any unbooted myriad device
                || (vid == AUTO_VID && (pid == AUTO_UNBOOTED_PID)
                        && isNotBootedMyriadDevice(idVendor, idProduct))
                // Any unbooted with same pid
                || (vid == AUTO_VID && pid == idProduct
                        && isNotBootedMyriadDevice(idVendor, idProduct))
                // Any booted device
                || (vid == AUTO_VID && pid == DEFAULT_OPENPID
                        && isBootedMyriadDevice(idVendor, idProduct))
                // Any bootloader device
                || (vid == AUTO_VID && pid == DEFAULT_BOOTLOADER_PID
                    && isBootloaderMyriadDevice(idVendor, idProduct)) 
        ) {
            if (device) {
                const char *caddr = &devs[res][4];
                if (strncmp(addr, caddr, XLINK_MAX_NAME_SIZE) == 0)
                {
                    mvLog(MVLOG_DEBUG, "Found Address: %s - VID/PID %04x:%04x", caddr, (int)(devs[res][0] << 8 | devs[res][1]), (int)(devs[res][2] << 8 | devs[res][3]));
                    *device = enumerate_usb_device(vid, pid, caddr, 0);
                    devs_cnt = 0;
                    return USB_BOOT_SUCCESS;
                }
            }
            else if (specificDevice) {
                const char *caddr = &devs[res][4];
                if (strncmp(addr, caddr, XLINK_MAX_NAME_SIZE) == 0)
                {
                    mvLog(MVLOG_DEBUG, "Found Address: %s - VID/PID %04x:%04x", caddr, (int)(devs[res][0] << 8 | devs[res][1]), (int)(devs[res][2] << 8 | devs[res][3]));
                    return USB_BOOT_SUCCESS;
                }
            }
            else if (idx == count)
            {
                const char *caddr = &devs[res][4];
                mvLog(MVLOG_DEBUG, "Device %d Address: %s - VID/PID %04x:%04x", idx, caddr, (int)(devs[res][0] << 8 | devs[res][1]), (int)(devs[res][2] << 8 | devs[res][3]));
                mv_strncpy(addr, addrsize, caddr, addrsize - 1);
                return USB_BOOT_SUCCESS;
            }
            count++;
        }
    }
    devs_cnt = 0;
    return USB_BOOT_DEVICE_NOT_FOUND;
}
#endif


#if (!defined(_WIN32) && !defined(_WIN64) )
static libusb_device_handle *usb_open_device(libusb_device *dev, uint8_t *endpoint, char *err_string_buff, int err_max_len)
{
    struct libusb_config_descriptor *cdesc;
    const struct libusb_interface_descriptor *ifdesc;
    libusb_device_handle *h = NULL;
    int res, i;

    if((res = libusb_open(dev, &h)) < 0)
    {
        snprintf(err_string_buff, err_max_len, "cannot open device: %s\n", libusb_strerror(res));
        return 0;
    }
    if((res = libusb_set_configuration(h, 1)) < 0)
    {
        snprintf(err_string_buff, err_max_len, "setting config 1 failed: %s\n", libusb_strerror(res));
        libusb_close(h);
        return 0;
    }
    if((res = libusb_claim_interface(h, 0)) < 0)
    {
        snprintf(err_string_buff, err_max_len, "claiming interface 0 failed: %s\n", libusb_strerror(res));
        libusb_close(h);
        return 0;
    }
    if((res = libusb_get_config_descriptor(dev, 0, &cdesc)) < 0)
    {
        snprintf(err_string_buff, err_max_len, "Unable to get USB config descriptor: %s\n", libusb_strerror(res));
        libusb_close(h);
        return 0;
    }
    ifdesc = cdesc->interface->altsetting;
    for(i=0; i<ifdesc->bNumEndpoints; i++)
    {
        mvLog(MVLOG_DEBUG, "Found EP 0x%02x : max packet size is %u bytes",
              ifdesc->endpoint[i].bEndpointAddress, ifdesc->endpoint[i].wMaxPacketSize);
        if((ifdesc->endpoint[i].bmAttributes & LIBUSB_TRANSFER_TYPE_MASK) != LIBUSB_TRANSFER_TYPE_BULK)
            continue;
        if( !(ifdesc->endpoint[i].bEndpointAddress & LIBUSB_ENDPOINT_DIR_MASK) )
        {
            *endpoint = ifdesc->endpoint[i].bEndpointAddress;
            bulk_chunklen = ifdesc->endpoint[i].wMaxPacketSize;
            libusb_free_config_descriptor(cdesc);
            return h;
        }
    }
    libusb_free_config_descriptor(cdesc);
    mv_strcpy(err_string_buff, OPEN_DEV_ERROR_MESSAGE_LENGTH,
              "Unable to find BULK OUT endpoint\n");
    libusb_close(h);
    return 0;
}
#endif
// timeout: -1 = no (infinite) timeout, 0 = must happen immediately


#if (!defined(_WIN32) && !defined(_WIN64) )
static int wait_findopen(const char *device_address, int timeout, libusb_device **dev, libusb_device_handle **devh, uint8_t *endpoint,uint16_t* bcdusb)
#else
static int wait_findopen(const char *device_address, int timeout, libusb_device **dev, libusb_device_handle **devh, uint8_t *endpoint)
#endif
{
    int i, rc;
    char last_open_dev_err[OPEN_DEV_ERROR_MESSAGE_LENGTH];
    double elapsedTime = 0;
    highres_time_t t1, t2;

    if (device_address == NULL) {
        return USB_BOOT_ERROR;
    }

    usleep(100000);

    if(timeout == -1)
        mvLog(MVLOG_DEBUG, "Starting wait for connect, no timeout");
    else if(timeout == 0)
        mvLog(MVLOG_DEBUG, "Trying to connect");
    else mvLog(MVLOG_DEBUG, "Starting wait for connect with %ums timeout", timeout);

    last_open_dev_err[0] = 0;
    i = 0;
    for(;;)
    {
        highres_gettime(&t1);
        int addr_size = (int)strlen(device_address);
#if (!defined(_WIN32) && !defined(_WIN64) )
        rc = usb_find_device_with_bcd(0, (char*)device_address, addr_size, (void**)dev,
                                      DEFAULT_VID, get_pid_by_name(device_address), bcdusb);
#else
        rc = usb_find_device(0, (char *)device_address, addr_size, (void **)dev,
            DEFAULT_VID, get_pid_by_name(device_address));
#endif
        if(rc < 0)
            return USB_BOOT_ERROR;
        if(!rc)
        {
#if (!defined(_WIN32) && !defined(_WIN64) )
            *devh = usb_open_device(*dev, endpoint, last_open_dev_err, OPEN_DEV_ERROR_MESSAGE_LENGTH);
#else
            *devh = usb_open_device(*dev, endpoint, 0, last_open_dev_err, OPEN_DEV_ERROR_MESSAGE_LENGTH);
#endif
            if(*devh != NULL)
            {
                mvLog(MVLOG_DEBUG, "Found and opened device");
                return 0;
            }
#if (!defined(_WIN32) && !defined(_WIN64) )
            libusb_unref_device(*dev);
            *dev = NULL;
#endif
        }
        highres_gettime(&t2);
        elapsedTime += highres_elapsed_ms(&t1, &t2);

        if(timeout != -1)
        {
            if(last_open_dev_err[0])
                mvLog(MVLOG_DEBUG, "Last opened device name: %s", last_open_dev_err);

            return rc ? USB_BOOT_DEVICE_NOT_FOUND : USB_BOOT_TIMEOUT;
        } else if (elapsedTime > (double)timeout) {
            return rc ? USB_BOOT_DEVICE_NOT_FOUND : USB_BOOT_TIMEOUT;
        }
        i++;
        usleep(100000);
    }
    return 0;
}

#if (!defined(_WIN32) && !defined(_WIN64) )
static int send_file(libusb_device_handle* h, uint8_t endpoint, const uint8_t* tx_buf, unsigned filesize,uint16_t bcdusb)
#else
static int send_file(libusb_device_handle *h, uint8_t endpoint, const uint8_t *tx_buf, unsigned filesize)
#endif
{
    const uint8_t *p;
    int rc;
    int wb, twb, wbr;
    double elapsedTime;
    highres_time_t t1, t2;
    int bulk_chunklen=DEFAULT_CHUNKSZ;
    elapsedTime = 0;
    twb = 0;
    p = tx_buf;
    int send_zlp = ((filesize % 512) == 0);

#if (!defined(_WIN32) && !defined(_WIN64) )
    if(bcdusb < 0x200) {
        bulk_chunklen = USB1_CHUNKSZ;
    }
#endif
    mvLog(MVLOG_DEBUG, "Performing bulk write of %u bytes...", filesize);
    while(((unsigned)twb < filesize) || send_zlp)
    {
        highres_gettime(&t1);
        wb = filesize - twb;
        if(wb > bulk_chunklen)
            wb = bulk_chunklen;
        wbr = 0;
#if (!defined(_WIN32) && !defined(_WIN64) )
        rc = libusb_bulk_transfer(h, endpoint, (void *)p, wb, &wbr, write_timeout);
#else
        rc = usb_bulk_write(h, endpoint, (void *)p, wb, &wbr, write_timeout);
#endif
        if((rc || (wb != wbr)) && (wb != 0)) // Don't check the return code for ZLP
        {
            if(rc == LIBUSB_ERROR_NO_DEVICE)
                break;
            mvLog(MVLOG_WARN, "bulk write: %s (%d bytes written, %d bytes to write)", libusb_strerror(rc), wbr, wb);
            if(rc == LIBUSB_ERROR_TIMEOUT)
                return USB_BOOT_TIMEOUT;
            else return USB_BOOT_ERROR;
        }
        highres_gettime(&t2);
        elapsedTime += highres_elapsed_ms(&t1, &t2);
        if (elapsedTime > DEFAULT_SEND_FILE_TIMEOUT) {
            return USB_BOOT_TIMEOUT;
        }
        if(wb == 0) // ZLP just sent, last packet
            break;
        twb += wbr;
        p += wbr;
    }

#ifndef NDEBUG
    double MBpS = ((double)filesize / 1048576.) / (elapsedTime * 0.001);
    mvLog(MVLOG_DEBUG, "Successfully sent %u bytes of data in %lf ms (%lf MB/s)", filesize, elapsedTime, MBpS);
#endif

    return 0;
}

int usb_boot(const char *addr, const void *mvcmd, unsigned size)
{
    int rc = 0;
    uint8_t endpoint;

#if (defined(_WIN32) || defined(_WIN64) )
    void *dev = NULL;
    struct _usb_han *h;

    rc = wait_findopen(addr, connect_timeout, &dev, &h, &endpoint);
    if(rc) {
        usb_close_device(h);
        usb_free_device(dev);
        return rc;
    }
    rc = send_file(h, endpoint, mvcmd, size);
    usb_close_device(h);
    usb_free_device(dev);
#else
    libusb_device *dev;
    libusb_device_handle *h;
    uint16_t bcdusb=-1;

    rc = wait_findopen(addr, connect_timeout, &dev, &h, &endpoint,&bcdusb);

    if(rc) {
        return rc;
    }
    rc = send_file(h, endpoint, mvcmd, size,bcdusb);
    if (h) {
        libusb_release_interface(h, 0);
        libusb_close(h);
    }
    if (dev) {
        libusb_unref_device(dev);
    }

#endif
    return rc;
}<|MERGE_RESOLUTION|>--- conflicted
+++ resolved
@@ -333,18 +333,11 @@
             if (device) {
                 const char *dev_addr = gen_addr(dev, get_pid_by_name(input_addr));
                 if (!strcmp(dev_addr, input_addr)) {
-<<<<<<< HEAD
 #if 0 // To avoid spam in Debug mode
                     mvLog(MVLOG_DEBUG, "Found Address: %s - VID/PID %04x:%04x",
                           input_addr, desc.idVendor, desc.idProduct);
 #endif
 
-=======
-                    if (usb_loglevel > 1) {
-                        fprintf(stderr, "Found Address: %s - VID/PID %04x:%04x\n",
-                                input_addr, desc.idVendor, desc.idProduct);
-                    }
->>>>>>> c944814a
                     libusb_ref_device(dev);
                     libusb_free_device_list(devs, 1);
                     if (bcdusb)
